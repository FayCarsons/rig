// ================================================================
//! Google Gemini Completion Integration
//! From [Gemini API Reference](https://ai.google.dev/api/generate-content)
// ================================================================
/// `gemini-2.5-pro-preview-06-05` completion model
pub const GEMINI_2_5_PRO_PREVIEW_06_05: &str = "gemini-2.5-pro-preview-06-05";
/// `gemini-2.5-pro-preview-05-06` completion model
pub const GEMINI_2_5_PRO_PREVIEW_05_06: &str = "gemini-2.5-pro-preview-05-06";
/// `gemini-2.5-pro-preview-03-25` completion model
pub const GEMINI_2_5_PRO_PREVIEW_03_25: &str = "gemini-2.5-pro-preview-03-25";
/// `gemini-2.5-flash-preview-05-20` completion model
pub const GEMINI_2_5_FLASH_PREVIEW_05_20: &str = "gemini-2.5-flash-preview-05-20";
/// `gemini-2.5-flash-preview-04-17` completion model
pub const GEMINI_2_5_FLASH_PREVIEW_04_17: &str = "gemini-2.5-flash-preview-04-17";
/// `gemini-2.5-pro-exp-03-25` experimental completion model
pub const GEMINI_2_5_PRO_EXP_03_25: &str = "gemini-2.5-pro-exp-03-25";
/// `gemini-2.0-flash-lite` completion model
pub const GEMINI_2_0_FLASH_LITE: &str = "gemini-2.0-flash-lite";
/// `gemini-2.0-flash` completion model
pub const GEMINI_2_0_FLASH: &str = "gemini-2.0-flash";
/// `gemini-1.5-flash` completion model
pub const GEMINI_1_5_FLASH: &str = "gemini-1.5-flash";
/// `gemini-1.5-pro` completion model
pub const GEMINI_1_5_PRO: &str = "gemini-1.5-pro";
/// `gemini-1.5-pro-8b` completion model
pub const GEMINI_1_5_PRO_8B: &str = "gemini-1.5-pro-8b";
/// `gemini-1.0-pro` completion model
pub const GEMINI_1_0_PRO: &str = "gemini-1.0-pro";

use self::gemini_api_types::Schema;
use crate::message::Reasoning;
use crate::providers::gemini::completion::gemini_api_types::{
    AdditionalParameters, FunctionCallingMode, ToolConfig,
};
use crate::providers::gemini::streaming::StreamingCompletionResponse;
use crate::telemetry::SpanCombinator;
use crate::{
    OneOrMany,
    completion::{self, CompletionError, CompletionRequest},
};
use gemini_api_types::{
    Content, FunctionDeclaration, GenerateContentRequest, GenerateContentResponse, Part, PartKind,
    Role, Tool,
};
use serde_json::{Map, Value};
use std::convert::TryFrom;
use tracing::info_span;

use super::Client;

// =================================================================
// Rig Implementation Types
// =================================================================

#[derive(Clone)]
pub struct CompletionModel<T = reqwest::Client> {
    pub(crate) client: Client<T>,
    pub model: String,
}

impl<T> CompletionModel<T> {
    pub fn new(client: Client<T>, model: &str) -> Self {
        Self {
            client,
            model: model.to_string(),
        }
    }
}

impl completion::CompletionModel for CompletionModel<reqwest::Client> {
    type Response = GenerateContentResponse;
    type StreamingResponse = StreamingCompletionResponse;

    #[cfg_attr(feature = "worker", worker::send)]
    async fn completion(
        &self,
        completion_request: CompletionRequest,
    ) -> Result<completion::CompletionResponse<GenerateContentResponse>, CompletionError> {
        let span = if tracing::Span::current().is_disabled() {
            info_span!(
                target: "rig::completions",
                "generate_content",
                gen_ai.operation.name = "generate_content",
                gen_ai.provider.name = "gcp.gemini",
                gen_ai.request.model = self.model,
                gen_ai.system_instructions = &completion_request.preamble,
                gen_ai.response.id = tracing::field::Empty,
                gen_ai.response.model = tracing::field::Empty,
                gen_ai.usage.output_tokens = tracing::field::Empty,
                gen_ai.usage.input_tokens = tracing::field::Empty,
                gen_ai.input.messages = tracing::field::Empty,
                gen_ai.output.messages = tracing::field::Empty,
            )
        } else {
            tracing::Span::current()
        };

        let request = create_request_body(completion_request)?;
        span.record_model_input(&request.contents);

        span.record_model_input(&request.contents);

        tracing::debug!(
            "Sending completion request to Gemini API {}",
            serde_json::to_string_pretty(&request)?
        );

        let body = serde_json::to_vec(&request)?;

        let request = self
            .client
            .post(&format!("/v1beta/models/{}:generateContent", self.model))
            .body(body)
            .map_err(|e| CompletionError::HttpError(e.into()))?;

        let response = self.client.send::<_, Vec<u8>>(request).await?;

        if response.status().is_success() {
<<<<<<< HEAD
            let response_body = response
                .into_body()
                .await
                .map_err(CompletionError::HttpError)?;

            let response: GenerateContentResponse = serde_json::from_slice(&response_body)?;

            match response.usage_metadata {
                Some(ref usage) => tracing::info!(target: "rig",
                "Gemini completion token usage: {}",
                usage
                ),
                None => tracing::info!(target: "rig",
                    "Gemini completion token usage: n/a",
                ),
            }
=======
            let response = response.json::<GenerateContentResponse>().await?;
>>>>>>> e6f84c68

            let span = tracing::Span::current();
            span.record_model_output(&response.candidates);
            span.record_response_metadata(&response);
            span.record_token_usage(&response.usage_metadata);
<<<<<<< HEAD
=======

            tracing::debug!(
                "Received response from Gemini API: {}",
                serde_json::to_string_pretty(&request)?
            );
>>>>>>> e6f84c68

            tracing::debug!(
                "Received response from Gemini API: {}",
                serde_json::to_string_pretty(&response)?
            );

            response.try_into()
        } else {
            let text = String::from_utf8_lossy(
                &response
                    .into_body()
                    .await
                    .map_err(CompletionError::HttpError)?,
            )
            .into();

            Err(CompletionError::ProviderError(text))
        }
    }

    #[cfg_attr(feature = "worker", worker::send)]
    async fn stream(
        &self,
        request: CompletionRequest,
    ) -> Result<
        crate::streaming::StreamingCompletionResponse<Self::StreamingResponse>,
        CompletionError,
    > {
        CompletionModel::stream(self, request).await
    }
}

pub(crate) fn create_request_body(
    completion_request: CompletionRequest,
) -> Result<GenerateContentRequest, CompletionError> {
    let mut full_history = Vec::new();
    full_history.extend(completion_request.chat_history);

    let additional_params = completion_request
        .additional_params
        .unwrap_or_else(|| Value::Object(Map::new()));

    let AdditionalParameters {
        mut generation_config,
        additional_params,
    } = serde_json::from_value::<AdditionalParameters>(additional_params)?;

    if let Some(temp) = completion_request.temperature {
        generation_config.temperature = Some(temp);
    }

    if let Some(max_tokens) = completion_request.max_tokens {
        generation_config.max_output_tokens = Some(max_tokens);
    }

    let system_instruction = completion_request.preamble.clone().map(|preamble| Content {
        parts: vec![preamble.into()],
        role: Some(Role::Model),
    });

    let tools = if completion_request.tools.is_empty() {
        None
    } else {
        Some(Tool::try_from(completion_request.tools)?)
    };

    let tool_config = if let Some(cfg) = completion_request.tool_choice {
        Some(ToolConfig {
            function_calling_config: Some(FunctionCallingMode::try_from(cfg)?),
        })
    } else {
        None
    };

    let request = GenerateContentRequest {
        contents: full_history
            .into_iter()
            .map(|msg| {
                msg.try_into()
                    .map_err(|e| CompletionError::RequestError(Box::new(e)))
            })
            .collect::<Result<Vec<_>, _>>()?,
        generation_config: Some(generation_config),
        safety_settings: None,
        tools,
        tool_config,
        system_instruction,
        additional_params,
    };

    Ok(request)
}

impl TryFrom<completion::ToolDefinition> for Tool {
    type Error = CompletionError;

    fn try_from(tool: completion::ToolDefinition) -> Result<Self, Self::Error> {
        let parameters: Option<Schema> =
            if tool.parameters == serde_json::json!({"type": "object", "properties": {}}) {
                None
            } else {
                Some(tool.parameters.try_into()?)
            };

        Ok(Self {
            function_declarations: vec![FunctionDeclaration {
                name: tool.name,
                description: tool.description,
                parameters,
            }],
            code_execution: None,
        })
    }
}

impl TryFrom<Vec<completion::ToolDefinition>> for Tool {
    type Error = CompletionError;

    fn try_from(tools: Vec<completion::ToolDefinition>) -> Result<Self, Self::Error> {
        let mut function_declarations = Vec::new();

        for tool in tools {
            let parameters =
                if tool.parameters == serde_json::json!({"type": "object", "properties": {}}) {
                    None
                } else {
                    match tool.parameters.try_into() {
                        Ok(schema) => Some(schema),
                        Err(e) => {
                            let emsg = format!(
                                "Tool '{}' could not be converted to a schema: {:?}",
                                tool.name, e,
                            );
                            return Err(CompletionError::ProviderError(emsg));
                        }
                    }
                };

            function_declarations.push(FunctionDeclaration {
                name: tool.name,
                description: tool.description,
                parameters,
            });
        }

        Ok(Self {
            function_declarations,
            code_execution: None,
        })
    }
}

impl TryFrom<GenerateContentResponse> for completion::CompletionResponse<GenerateContentResponse> {
    type Error = CompletionError;

    fn try_from(response: GenerateContentResponse) -> Result<Self, Self::Error> {
        let candidate = response.candidates.first().ok_or_else(|| {
            CompletionError::ResponseError("No response candidates in response".into())
        })?;

        let content = candidate
            .content
            .parts
            .iter()
            .map(|Part { thought, part, .. }| {
                Ok(match part {
                    PartKind::Text(text) => {
                        if let Some(thought) = thought
                            && *thought
                        {
                            completion::AssistantContent::Reasoning(Reasoning::new(text))
                        } else {
                            completion::AssistantContent::text(text)
                        }
                    }
                    PartKind::FunctionCall(function_call) => {
                        completion::AssistantContent::tool_call(
                            &function_call.name,
                            &function_call.name,
                            function_call.args.clone(),
                        )
                    }
                    _ => {
                        return Err(CompletionError::ResponseError(
                            "Response did not contain a message or tool call".into(),
                        ));
                    }
                })
            })
            .collect::<Result<Vec<_>, _>>()?;

        let choice = OneOrMany::many(content).map_err(|_| {
            CompletionError::ResponseError(
                "Response contained no message or tool call (empty)".to_owned(),
            )
        })?;

        let usage = response
            .usage_metadata
            .as_ref()
            .map(|usage| completion::Usage {
                input_tokens: usage.prompt_token_count as u64,
                output_tokens: usage.candidates_token_count.unwrap_or(0) as u64,
                total_tokens: usage.total_token_count as u64,
            })
            .unwrap_or_default();

        Ok(completion::CompletionResponse {
            choice,
            usage,
            raw_response: response,
        })
    }
}

pub mod gemini_api_types {
    use crate::telemetry::ProviderResponseExt;
    use std::{collections::HashMap, convert::Infallible, str::FromStr};

    // =================================================================
    // Gemini API Types
    // =================================================================
    use serde::{Deserialize, Serialize};
    use serde_json::{Value, json};

    use crate::completion::GetTokenUsage;
    use crate::message::{DocumentSourceKind, ImageMediaType, MessageError, MimeType};
    use crate::{
        OneOrMany,
        completion::CompletionError,
        message::{self, Reasoning, Text},
        providers::gemini::gemini_api_types::{CodeExecutionResult, ExecutableCode},
    };

    #[derive(Debug, Deserialize, Serialize, Default)]
    #[serde(rename_all = "camelCase")]
    pub struct AdditionalParameters {
        /// Change your Gemini request configuration.
        pub generation_config: GenerationConfig,
        /// Any additional parameters that you want.
        #[serde(flatten, skip_serializing_if = "Option::is_none")]
        pub additional_params: Option<serde_json::Value>,
    }

    impl AdditionalParameters {
        pub fn with_config(mut self, cfg: GenerationConfig) -> Self {
            self.generation_config = cfg;
            self
        }

        pub fn with_params(mut self, params: serde_json::Value) -> Self {
            self.additional_params = Some(params);
            self
        }
    }

    /// Response from the model supporting multiple candidate responses.
    /// Safety ratings and content filtering are reported for both prompt in GenerateContentResponse.prompt_feedback
    /// and for each candidate in finishReason and in safetyRatings.
    /// The API:
    ///     - Returns either all requested candidates or none of them
    ///     - Returns no candidates at all only if there was something wrong with the prompt (check promptFeedback)
    ///     - Reports feedback on each candidate in finishReason and safetyRatings.
    #[derive(Debug, Deserialize, Serialize)]
    #[serde(rename_all = "camelCase")]
    pub struct GenerateContentResponse {
        pub response_id: String,
        /// Candidate responses from the model.
        pub candidates: Vec<ContentCandidate>,
        /// Returns the prompt's feedback related to the content filters.
        pub prompt_feedback: Option<PromptFeedback>,
        /// Output only. Metadata on the generation requests' token usage.
        pub usage_metadata: Option<UsageMetadata>,
        pub model_version: Option<String>,
    }

    impl ProviderResponseExt for GenerateContentResponse {
        type OutputMessage = ContentCandidate;
        type Usage = UsageMetadata;

        fn get_response_id(&self) -> Option<String> {
            Some(self.response_id.clone())
        }

        fn get_response_model_name(&self) -> Option<String> {
            None
        }

        fn get_output_messages(&self) -> Vec<Self::OutputMessage> {
            self.candidates.clone()
        }

        fn get_text_response(&self) -> Option<String> {
            let str = self
                .candidates
                .iter()
                .filter_map(|x| {
                    if x.content.role.as_ref().is_none_or(|y| y != &Role::Model) {
                        return None;
                    }

                    let res = x
                        .content
                        .parts
                        .iter()
                        .filter_map(|part| {
                            if let PartKind::Text(ref str) = part.part {
                                Some(str.to_owned())
                            } else {
                                None
                            }
                        })
                        .collect::<Vec<String>>()
                        .join("\n");

                    Some(res)
                })
                .collect::<Vec<String>>()
                .join("\n");

            if str.is_empty() { None } else { Some(str) }
        }

        fn get_usage(&self) -> Option<Self::Usage> {
            self.usage_metadata.clone()
        }
    }

    /// A response candidate generated from the model.
    #[derive(Clone, Debug, Deserialize, Serialize)]
    #[serde(rename_all = "camelCase")]
    pub struct ContentCandidate {
        /// Output only. Generated content returned from the model.
        pub content: Content,
        /// Optional. Output only. The reason why the model stopped generating tokens.
        /// If empty, the model has not stopped generating tokens.
        pub finish_reason: Option<FinishReason>,
        /// List of ratings for the safety of a response candidate.
        /// There is at most one rating per category.
        pub safety_ratings: Option<Vec<SafetyRating>>,
        /// Output only. Citation information for model-generated candidate.
        /// This field may be populated with recitation information for any text included in the content.
        /// These are passages that are "recited" from copyrighted material in the foundational LLM's training data.
        pub citation_metadata: Option<CitationMetadata>,
        /// Output only. Token count for this candidate.
        pub token_count: Option<i32>,
        /// Output only.
        pub avg_logprobs: Option<f64>,
        /// Output only. Log-likelihood scores for the response tokens and top tokens
        pub logprobs_result: Option<LogprobsResult>,
        /// Output only. Index of the candidate in the list of response candidates.
        pub index: Option<i32>,
    }

    #[derive(Clone, Debug, Deserialize, Serialize)]
    pub struct Content {
        /// Ordered Parts that constitute a single message. Parts may have different MIME types.
        #[serde(default)]
        pub parts: Vec<Part>,
        /// The producer of the content. Must be either 'user' or 'model'.
        /// Useful to set for multi-turn conversations, otherwise can be left blank or unset.
        pub role: Option<Role>,
    }

    impl TryFrom<message::Message> for Content {
        type Error = message::MessageError;

        fn try_from(msg: message::Message) -> Result<Self, Self::Error> {
            Ok(match msg {
                message::Message::User { content } => Content {
                    parts: content
                        .into_iter()
                        .map(|c| c.try_into())
                        .collect::<Result<Vec<_>, _>>()?,
                    role: Some(Role::User),
                },
                message::Message::Assistant { content, .. } => Content {
                    role: Some(Role::Model),
                    parts: content.into_iter().map(|content| content.into()).collect(),
                },
            })
        }
    }

    impl TryFrom<Content> for message::Message {
        type Error = message::MessageError;

        fn try_from(content: Content) -> Result<Self, Self::Error> {
            match content.role {
                Some(Role::User) | None => {
                    Ok(message::Message::User {
                        content: {
                            let user_content: Result<Vec<_>, _> = content.parts.into_iter()
                            .map(|Part { part, .. }| {
                                Ok(match part {
                                    PartKind::Text(text) => message::UserContent::text(text),
                                    PartKind::InlineData(inline_data) => {
                                        let mime_type =
                                            message::MediaType::from_mime_type(&inline_data.mime_type);

                                        match mime_type {
                                            Some(message::MediaType::Image(media_type)) => {
                                                message::UserContent::image_base64(
                                                    inline_data.data,
                                                    Some(media_type),
                                                    Some(message::ImageDetail::default()),
                                                )
                                            }
                                            Some(message::MediaType::Document(media_type)) => {
                                                message::UserContent::document(
                                                    inline_data.data,
                                                    Some(media_type),
                                                )
                                            }
                                            Some(message::MediaType::Audio(media_type)) => {
                                                message::UserContent::audio(
                                                    inline_data.data,
                                                    Some(media_type),
                                                )
                                            }
                                            _ => {
                                                return Err(message::MessageError::ConversionError(
                                                    format!("Unsupported media type {mime_type:?}"),
                                                ));
                                            }
                                        }
                                    }
                                    _ => {
                                        return Err(message::MessageError::ConversionError(format!(
                                            "Unsupported gemini content part type: {part:?}"
                                        )));
                                    }
                                })
                            })
                            .collect();
                            OneOrMany::many(user_content?).map_err(|_| {
                                message::MessageError::ConversionError(
                                    "Failed to create OneOrMany from user content".to_string(),
                                )
                            })?
                        },
                    })
                }
                Some(Role::Model) => Ok(message::Message::Assistant {
                    id: None,
                    content: {
                        let assistant_content: Result<Vec<_>, _> = content
                            .parts
                            .into_iter()
                            .map(|Part { thought, part, .. }| {
                                Ok(match part {
                                    PartKind::Text(text) => match thought {
                                        Some(true) => message::AssistantContent::Reasoning(
                                            Reasoning::new(&text),
                                        ),
                                        _ => message::AssistantContent::Text(Text { text }),
                                    },

                                    PartKind::FunctionCall(function_call) => {
                                        message::AssistantContent::ToolCall(function_call.into())
                                    }
                                    _ => {
                                        return Err(message::MessageError::ConversionError(
                                            format!("Unsupported part type: {part:?}"),
                                        ));
                                    }
                                })
                            })
                            .collect();
                        OneOrMany::many(assistant_content?).map_err(|_| {
                            message::MessageError::ConversionError(
                                "Failed to create OneOrMany from assistant content".to_string(),
                            )
                        })?
                    },
                }),
            }
        }
    }

    #[derive(Debug, Deserialize, Serialize, Clone, PartialEq)]
    #[serde(rename_all = "lowercase")]
    pub enum Role {
        User,
        Model,
    }

    #[derive(Debug, Default, Deserialize, Serialize, Clone, PartialEq)]
    #[serde(rename_all = "camelCase")]
    pub struct Part {
        /// whether or not the part is a reasoning/thinking text or not
        #[serde(skip_serializing_if = "Option::is_none")]
        pub thought: Option<bool>,
        /// an opaque sig for the thought so it can be reused - is a base64 string
        #[serde(skip_serializing_if = "Option::is_none")]
        pub thought_signature: Option<String>,
        #[serde(flatten)]
        pub part: PartKind,
        #[serde(flatten, skip_serializing_if = "Option::is_none")]
        pub additional_params: Option<Value>,
    }

    /// A datatype containing media that is part of a multi-part [Content] message.
    /// A Part consists of data which has an associated datatype. A Part can only contain one of the accepted types in Part.data.
    /// A Part must have a fixed IANA MIME type identifying the type and subtype of the media if the inlineData field is filled with raw bytes.
    #[derive(Debug, Deserialize, Serialize, Clone, PartialEq)]
    #[serde(rename_all = "camelCase")]
    pub enum PartKind {
        Text(String),
        InlineData(Blob),
        FunctionCall(FunctionCall),
        FunctionResponse(FunctionResponse),
        FileData(FileData),
        ExecutableCode(ExecutableCode),
        CodeExecutionResult(CodeExecutionResult),
    }

    // This default instance is primarily so we can easily fill in the optional fields of `Part`
    // So this instance for `PartKind` (and the allocation it would cause) should be optimized away
    impl Default for PartKind {
        fn default() -> Self {
            Self::Text(String::new())
        }
    }

    impl From<String> for Part {
        fn from(text: String) -> Self {
            Self {
                thought: Some(false),
                thought_signature: None,
                part: PartKind::Text(text),
                additional_params: None,
            }
        }
    }

    impl From<&str> for Part {
        fn from(text: &str) -> Self {
            Self::from(text.to_string())
        }
    }

    impl FromStr for Part {
        type Err = Infallible;

        fn from_str(s: &str) -> Result<Self, Self::Err> {
            Ok(s.into())
        }
    }

    impl TryFrom<(ImageMediaType, DocumentSourceKind)> for PartKind {
        type Error = message::MessageError;
        fn try_from(
            (mime_type, doc_src): (ImageMediaType, DocumentSourceKind),
        ) -> Result<Self, Self::Error> {
            let mime_type = mime_type.to_mime_type().to_string();
            let part = match doc_src {
                DocumentSourceKind::Url(url) => PartKind::FileData(FileData {
                    mime_type: Some(mime_type),
                    file_uri: url,
                }),
                DocumentSourceKind::Base64(data) | DocumentSourceKind::String(data) => {
                    PartKind::InlineData(Blob { mime_type, data })
                }
                DocumentSourceKind::Raw(_) => {
                    return Err(message::MessageError::ConversionError(
                        "Raw files not supported, encode as base64 first".into(),
                    ));
                }
                DocumentSourceKind::Unknown => {
                    return Err(message::MessageError::ConversionError(
                        "Can't convert an unknown document source".to_string(),
                    ));
                }
            };

            Ok(part)
        }
    }

    impl TryFrom<message::UserContent> for Part {
        type Error = message::MessageError;

        fn try_from(content: message::UserContent) -> Result<Self, Self::Error> {
            match content {
                message::UserContent::Text(message::Text { text }) => Ok(Part {
                    thought: Some(false),
                    thought_signature: None,
                    part: PartKind::Text(text),
                    additional_params: None,
                }),
                message::UserContent::ToolResult(message::ToolResult { id, content, .. }) => {
                    let content = match content.first() {
                        message::ToolResultContent::Text(text) => text.text,
                        message::ToolResultContent::Image(_) => {
                            return Err(message::MessageError::ConversionError(
                                "Tool result content must be text".to_string(),
                            ));
                        }
                    };
                    // Convert to JSON since this value may be a valid JSON value
                    let result: serde_json::Value =
                        serde_json::from_str(&content).unwrap_or_else(|error| {
                            tracing::trace!(
                                ?error,
                                "Tool result is not a valid JSON, treat it as normal string"
                            );
                            json!(content)
                        });
                    Ok(Part {
                        thought: Some(false),
                        thought_signature: None,
                        part: PartKind::FunctionResponse(FunctionResponse {
                            name: id,
                            response: Some(json!({ "result": result })),
                        }),
                        additional_params: None,
                    })
                }
                message::UserContent::Image(message::Image {
                    data, media_type, ..
                }) => match media_type {
                    Some(media_type) => match media_type {
                        message::ImageMediaType::JPEG
                        | message::ImageMediaType::PNG
                        | message::ImageMediaType::WEBP
                        | message::ImageMediaType::HEIC
                        | message::ImageMediaType::HEIF => {
                            let part = PartKind::try_from((media_type, data))?;
                            Ok(Part {
                                thought: Some(false),
                                thought_signature: None,
                                part,
                                additional_params: None,
                            })
                        }
                        _ => Err(message::MessageError::ConversionError(format!(
                            "Unsupported image media type {media_type:?}"
                        ))),
                    },
                    None => Err(message::MessageError::ConversionError(
                        "Media type for image is required for Gemini".to_string(),
                    )),
                },
                message::UserContent::Document(message::Document {
                    data, media_type, ..
                }) => {
                    let Some(media_type) = media_type else {
                        return Err(MessageError::ConversionError(
                            "A mime type is required for document inputs to Gemini".to_string(),
                        ));
                    };

                    if !media_type.is_code() {
                        let mime_type = media_type.to_mime_type().to_string();

                        let part = match data {
                            DocumentSourceKind::Url(file_uri) => PartKind::FileData(FileData {
                                mime_type: Some(mime_type),
                                file_uri,
                            }),
                            DocumentSourceKind::Base64(data) | DocumentSourceKind::String(data) => {
                                PartKind::InlineData(Blob { mime_type, data })
                            }
                            DocumentSourceKind::Raw(_) => {
                                return Err(message::MessageError::ConversionError(
                                    "Raw files not supported, encode as base64 first".into(),
                                ));
                            }
                            _ => {
                                return Err(message::MessageError::ConversionError(
                                    "Document has no body".to_string(),
                                ));
                            }
                        };

                        Ok(Part {
                            thought: Some(false),
                            part,
                            ..Default::default()
                        })
                    } else {
                        Err(message::MessageError::ConversionError(format!(
                            "Unsupported document media type {media_type:?}"
                        )))
                    }
                }

                message::UserContent::Audio(message::Audio {
                    data, media_type, ..
                }) => {
                    let Some(media_type) = media_type else {
                        return Err(MessageError::ConversionError(
                            "A mime type is required for audio inputs to Gemini".to_string(),
                        ));
                    };

                    let mime_type = media_type.to_mime_type().to_string();

                    let part = match data {
                        DocumentSourceKind::Base64(data) => {
                            PartKind::InlineData(Blob { data, mime_type })
                        }

                        DocumentSourceKind::Url(file_uri) => PartKind::FileData(FileData {
                            mime_type: Some(mime_type),
                            file_uri,
                        }),
                        DocumentSourceKind::String(_) => {
                            return Err(message::MessageError::ConversionError(
                                "Strings cannot be used as audio files!".into(),
                            ));
                        }
                        DocumentSourceKind::Raw(_) => {
                            return Err(message::MessageError::ConversionError(
                                "Raw files not supported, encode as base64 first".into(),
                            ));
                        }
                        DocumentSourceKind::Unknown => {
                            return Err(message::MessageError::ConversionError(
                                "Content has no body".to_string(),
                            ));
                        }
                    };

                    Ok(Part {
                        thought: Some(false),
                        part,
                        ..Default::default()
                    })
                }
                message::UserContent::Video(message::Video {
                    data,
                    media_type,
                    additional_params,
                    ..
                }) => {
                    let mime_type = media_type.map(|media_ty| media_ty.to_mime_type().to_string());

                    let part = match data {
                        DocumentSourceKind::Url(file_uri) => {
                            if file_uri.starts_with("https://www.youtube.com") {
                                PartKind::FileData(FileData {
                                    mime_type,
                                    file_uri,
                                })
                            } else {
                                if mime_type.is_none() {
                                    return Err(MessageError::ConversionError(
                                        "A mime type is required for non-Youtube video file inputs to Gemini"
                                            .to_string(),
                                    ));
                                }

                                PartKind::FileData(FileData {
                                    mime_type,
                                    file_uri,
                                })
                            }
                        }
                        DocumentSourceKind::Base64(data) => {
                            let Some(mime_type) = mime_type else {
                                return Err(MessageError::ConversionError(
                                    "A media type is expected for base64 encoded strings"
                                        .to_string(),
                                ));
                            };
                            PartKind::InlineData(Blob { mime_type, data })
                        }
                        DocumentSourceKind::String(_) => {
                            return Err(message::MessageError::ConversionError(
                                "Strings cannot be used as audio files!".into(),
                            ));
                        }
                        DocumentSourceKind::Raw(_) => {
                            return Err(message::MessageError::ConversionError(
                                "Raw file data not supported, encode as base64 first".into(),
                            ));
                        }
                        DocumentSourceKind::Unknown => {
                            return Err(message::MessageError::ConversionError(
                                "Media type for video is required for Gemini".to_string(),
                            ));
                        }
                    };

                    Ok(Part {
                        thought: Some(false),
                        thought_signature: None,
                        part,
                        additional_params,
                    })
                }
            }
        }
    }

    impl From<message::AssistantContent> for Part {
        fn from(content: message::AssistantContent) -> Self {
            match content {
                message::AssistantContent::Text(message::Text { text }) => text.into(),
                message::AssistantContent::ToolCall(tool_call) => tool_call.into(),
                message::AssistantContent::Reasoning(message::Reasoning { reasoning, .. }) => {
                    Part {
                        thought: Some(true),
                        thought_signature: None,
                        part: PartKind::Text(
                            reasoning.first().cloned().unwrap_or_else(|| "".to_string()),
                        ),
                        additional_params: None,
                    }
                }
            }
        }
    }

    impl From<message::ToolCall> for Part {
        fn from(tool_call: message::ToolCall) -> Self {
            Self {
                thought: Some(false),
                thought_signature: None,
                part: PartKind::FunctionCall(FunctionCall {
                    name: tool_call.function.name,
                    args: tool_call.function.arguments,
                }),
                additional_params: None,
            }
        }
    }

    /// Raw media bytes.
    /// Text should not be sent as raw bytes, use the 'text' field.
    #[derive(Debug, Deserialize, Serialize, Clone, PartialEq)]
    #[serde(rename_all = "camelCase")]
    pub struct Blob {
        /// The IANA standard MIME type of the source data. Examples: - image/png - image/jpeg
        /// If an unsupported MIME type is provided, an error will be returned.
        pub mime_type: String,
        /// Raw bytes for media formats. A base64-encoded string.
        pub data: String,
    }

    /// A predicted FunctionCall returned from the model that contains a string representing the
    /// FunctionDeclaration.name with the arguments and their values.
    #[derive(Debug, Deserialize, Serialize, Clone, PartialEq)]
    pub struct FunctionCall {
        /// Required. The name of the function to call. Must be a-z, A-Z, 0-9, or contain underscores
        /// and dashes, with a maximum length of 63.
        pub name: String,
        /// Optional. The function parameters and values in JSON object format.
        pub args: serde_json::Value,
    }

    impl From<FunctionCall> for message::ToolCall {
        fn from(function_call: FunctionCall) -> Self {
            Self {
                id: function_call.name.clone(),
                call_id: None,
                function: message::ToolFunction {
                    name: function_call.name,
                    arguments: function_call.args,
                },
            }
        }
    }

    impl From<message::ToolCall> for FunctionCall {
        fn from(tool_call: message::ToolCall) -> Self {
            Self {
                name: tool_call.function.name,
                args: tool_call.function.arguments,
            }
        }
    }

    /// The result output from a FunctionCall that contains a string representing the FunctionDeclaration.name
    /// and a structured JSON object containing any output from the function is used as context to the model.
    /// This should contain the result of aFunctionCall made based on model prediction.
    #[derive(Debug, Deserialize, Serialize, Clone, PartialEq)]
    pub struct FunctionResponse {
        /// The name of the function to call. Must be a-z, A-Z, 0-9, or contain underscores and dashes,
        /// with a maximum length of 63.
        pub name: String,
        /// The function response in JSON object format.
        pub response: Option<serde_json::Value>,
    }

    /// URI based data.
    #[derive(Debug, Deserialize, Serialize, Clone, PartialEq)]
    #[serde(rename_all = "camelCase")]
    pub struct FileData {
        /// Optional. The IANA standard MIME type of the source data.
        pub mime_type: Option<String>,
        /// Required. URI.
        pub file_uri: String,
    }

    #[derive(Debug, Deserialize, Serialize, Clone, PartialEq)]
    pub struct SafetyRating {
        pub category: HarmCategory,
        pub probability: HarmProbability,
    }

    #[derive(Debug, Deserialize, Serialize, Clone, PartialEq)]
    #[serde(rename_all = "SCREAMING_SNAKE_CASE")]
    pub enum HarmProbability {
        HarmProbabilityUnspecified,
        Negligible,
        Low,
        Medium,
        High,
    }

    #[derive(Debug, Deserialize, Serialize, Clone, PartialEq)]
    #[serde(rename_all = "SCREAMING_SNAKE_CASE")]
    pub enum HarmCategory {
        HarmCategoryUnspecified,
        HarmCategoryDerogatory,
        HarmCategoryToxicity,
        HarmCategoryViolence,
        HarmCategorySexually,
        HarmCategoryMedical,
        HarmCategoryDangerous,
        HarmCategoryHarassment,
        HarmCategoryHateSpeech,
        HarmCategorySexuallyExplicit,
        HarmCategoryDangerousContent,
        HarmCategoryCivicIntegrity,
    }

    #[derive(Debug, Deserialize, Clone, Default, Serialize)]
    #[serde(rename_all = "camelCase")]
    pub struct UsageMetadata {
        pub prompt_token_count: i32,
        #[serde(skip_serializing_if = "Option::is_none")]
        pub cached_content_token_count: Option<i32>,
        #[serde(skip_serializing_if = "Option::is_none")]
        pub candidates_token_count: Option<i32>,
        pub total_token_count: i32,
        #[serde(skip_serializing_if = "Option::is_none")]
        pub thoughts_token_count: Option<i32>,
    }

    impl std::fmt::Display for UsageMetadata {
        fn fmt(&self, f: &mut std::fmt::Formatter<'_>) -> std::fmt::Result {
            write!(
                f,
                "Prompt token count: {}\nCached content token count: {}\nCandidates token count: {}\nTotal token count: {}",
                self.prompt_token_count,
                match self.cached_content_token_count {
                    Some(count) => count.to_string(),
                    None => "n/a".to_string(),
                },
                match self.candidates_token_count {
                    Some(count) => count.to_string(),
                    None => "n/a".to_string(),
                },
                self.total_token_count
            )
        }
    }

    impl GetTokenUsage for UsageMetadata {
        fn token_usage(&self) -> Option<crate::completion::Usage> {
            let mut usage = crate::completion::Usage::new();

            usage.input_tokens = self.prompt_token_count as u64;
            usage.output_tokens = (self.cached_content_token_count.unwrap_or_default()
                + self.candidates_token_count.unwrap_or_default()
                + self.thoughts_token_count.unwrap_or_default())
                as u64;
            usage.total_tokens = usage.input_tokens + usage.output_tokens;

            Some(usage)
        }
    }

    /// A set of the feedback metadata the prompt specified in [GenerateContentRequest.contents](GenerateContentRequest).
    #[derive(Debug, Deserialize, Serialize)]
    #[serde(rename_all = "camelCase")]
    pub struct PromptFeedback {
        /// Optional. If set, the prompt was blocked and no candidates are returned. Rephrase the prompt.
        pub block_reason: Option<BlockReason>,
        /// Ratings for safety of the prompt. There is at most one rating per category.
        pub safety_ratings: Option<Vec<SafetyRating>>,
    }

    /// Reason why a prompt was blocked by the model
    #[derive(Debug, Deserialize, Serialize)]
    #[serde(rename_all = "SCREAMING_SNAKE_CASE")]
    pub enum BlockReason {
        /// Default value. This value is unused.
        BlockReasonUnspecified,
        /// Prompt was blocked due to safety reasons. Inspect safetyRatings to understand which safety category blocked it.
        Safety,
        /// Prompt was blocked due to unknown reasons.
        Other,
        /// Prompt was blocked due to the terms which are included from the terminology blocklist.
        Blocklist,
        /// Prompt was blocked due to prohibited content.
        ProhibitedContent,
    }

    #[derive(Clone, Debug, Deserialize, Serialize)]
    #[serde(rename_all = "SCREAMING_SNAKE_CASE")]
    pub enum FinishReason {
        /// Default value. This value is unused.
        FinishReasonUnspecified,
        /// Natural stop point of the model or provided stop sequence.
        Stop,
        /// The maximum number of tokens as specified in the request was reached.
        MaxTokens,
        /// The response candidate content was flagged for safety reasons.
        Safety,
        /// The response candidate content was flagged for recitation reasons.
        Recitation,
        /// The response candidate content was flagged for using an unsupported language.
        Language,
        /// Unknown reason.
        Other,
        /// Token generation stopped because the content contains forbidden terms.
        Blocklist,
        /// Token generation stopped for potentially containing prohibited content.
        ProhibitedContent,
        /// Token generation stopped because the content potentially contains Sensitive Personally Identifiable Information (SPII).
        Spii,
        /// The function call generated by the model is invalid.
        MalformedFunctionCall,
    }

    #[derive(Clone, Debug, Deserialize, Serialize)]
    #[serde(rename_all = "camelCase")]
    pub struct CitationMetadata {
        pub citation_sources: Vec<CitationSource>,
    }

    #[derive(Clone, Debug, Deserialize, Serialize)]
    #[serde(rename_all = "camelCase")]
    pub struct CitationSource {
        #[serde(skip_serializing_if = "Option::is_none")]
        pub uri: Option<String>,
        #[serde(skip_serializing_if = "Option::is_none")]
        pub start_index: Option<i32>,
        #[serde(skip_serializing_if = "Option::is_none")]
        pub end_index: Option<i32>,
        #[serde(skip_serializing_if = "Option::is_none")]
        pub license: Option<String>,
    }

    #[derive(Clone, Debug, Deserialize, Serialize)]
    #[serde(rename_all = "camelCase")]
    pub struct LogprobsResult {
        pub top_candidate: Vec<TopCandidate>,
        pub chosen_candidate: Vec<LogProbCandidate>,
    }

    #[derive(Clone, Debug, Deserialize, Serialize)]
    pub struct TopCandidate {
        pub candidates: Vec<LogProbCandidate>,
    }

    #[derive(Clone, Debug, Deserialize, Serialize)]
    #[serde(rename_all = "camelCase")]
    pub struct LogProbCandidate {
        pub token: String,
        pub token_id: String,
        pub log_probability: f64,
    }

    /// Gemini API Configuration options for model generation and outputs. Not all parameters are
    /// configurable for every model. From [Gemini API Reference](https://ai.google.dev/api/generate-content#generationconfig)
    /// ### Rig Note:
    /// Can be used to construct a typesafe `additional_params` in rig::[AgentBuilder](crate::agent::AgentBuilder).
    #[derive(Debug, Deserialize, Serialize)]
    #[serde(rename_all = "camelCase")]
    pub struct GenerationConfig {
        /// The set of character sequences (up to 5) that will stop output generation. If specified, the API will stop
        /// at the first appearance of a stop_sequence. The stop sequence will not be included as part of the response.
        #[serde(skip_serializing_if = "Option::is_none")]
        pub stop_sequences: Option<Vec<String>>,
        /// MIME type of the generated candidate text. Supported MIME types are:
        ///     - text/plain:  (default) Text output
        ///     - application/json: JSON response in the response candidates.
        ///     - text/x.enum: ENUM as a string response in the response candidates.
        /// Refer to the docs for a list of all supported text MIME types
        #[serde(skip_serializing_if = "Option::is_none")]
        pub response_mime_type: Option<String>,
        /// Output schema of the generated candidate text. Schemas must be a subset of the OpenAPI schema and can be
        /// objects, primitives or arrays. If set, a compatible responseMimeType must also  be set. Compatible MIME
        /// types: application/json: Schema for JSON response. Refer to the JSON text generation guide for more details.
        #[serde(skip_serializing_if = "Option::is_none")]
        pub response_schema: Option<Schema>,
        /// Number of generated responses to return. Currently, this value can only be set to 1. If
        /// unset, this will default to 1.
        #[serde(skip_serializing_if = "Option::is_none")]
        pub candidate_count: Option<i32>,
        /// The maximum number of tokens to include in a response candidate. Note: The default value varies by model, see
        /// the Model.output_token_limit attribute of the Model returned from the getModel function.
        #[serde(skip_serializing_if = "Option::is_none")]
        pub max_output_tokens: Option<u64>,
        /// Controls the randomness of the output. Note: The default value varies by model, see the Model.temperature
        /// attribute of the Model returned from the getModel function. Values can range from [0.0, 2.0].
        #[serde(skip_serializing_if = "Option::is_none")]
        pub temperature: Option<f64>,
        /// The maximum cumulative probability of tokens to consider when sampling. The model uses combined Top-k and
        /// Top-p (nucleus) sampling. Tokens are sorted based on their assigned probabilities so that only the most
        /// likely tokens are considered. Top-k sampling directly limits the maximum number of tokens to consider, while
        /// Nucleus sampling limits the number of tokens based on the cumulative probability. Note: The default value
        /// varies by Model and is specified by theModel.top_p attribute returned from the getModel function. An empty
        /// topK attribute indicates that the model doesn't apply top-k sampling and doesn't allow setting topK on requests.
        #[serde(skip_serializing_if = "Option::is_none")]
        pub top_p: Option<f64>,
        /// The maximum number of tokens to consider when sampling. Gemini models use Top-p (nucleus) sampling or a
        /// combination of Top-k and nucleus sampling. Top-k sampling considers the set of topK most probable tokens.
        /// Models running with nucleus sampling don't allow topK setting. Note: The default value varies by Model and is
        /// specified by theModel.top_p attribute returned from the getModel function. An empty topK attribute indicates
        /// that the model doesn't apply top-k sampling and doesn't allow setting topK on requests.
        #[serde(skip_serializing_if = "Option::is_none")]
        pub top_k: Option<i32>,
        /// Presence penalty applied to the next token's logprobs if the token has already been seen in the response.
        /// This penalty is binary on/off and not dependent on the number of times the token is used (after the first).
        /// Use frequencyPenalty for a penalty that increases with each use. A positive penalty will discourage the use
        /// of tokens that have already been used in the response, increasing the vocabulary. A negative penalty will
        /// encourage the use of tokens that have already been used in the response, decreasing the vocabulary.
        #[serde(skip_serializing_if = "Option::is_none")]
        pub presence_penalty: Option<f64>,
        /// Frequency penalty applied to the next token's logprobs, multiplied by the number of times each token has been
        /// seen in the response so far. A positive penalty will discourage the use of tokens that have already been
        /// used, proportional to the number of times the token has been used: The more a token is used, the more
        /// difficult it is for the  model to use that token again increasing the vocabulary of responses. Caution: A
        /// negative penalty will encourage the model to reuse tokens proportional to the number of times the token has
        /// been used. Small negative values will reduce the vocabulary of a response. Larger negative values will cause
        /// the model to  repeating a common token until it hits the maxOutputTokens limit: "...the the the the the...".
        #[serde(skip_serializing_if = "Option::is_none")]
        pub frequency_penalty: Option<f64>,
        /// If true, export the logprobs results in response.
        #[serde(skip_serializing_if = "Option::is_none")]
        pub response_logprobs: Option<bool>,
        /// Only valid if responseLogprobs=True. This sets the number of top logprobs to return at each decoding step in
        /// [Candidate.logprobs_result].
        #[serde(skip_serializing_if = "Option::is_none")]
        pub logprobs: Option<i32>,
        /// Configuration for thinking/reasoning.
        #[serde(skip_serializing_if = "Option::is_none")]
        pub thinking_config: Option<ThinkingConfig>,
    }

    impl Default for GenerationConfig {
        fn default() -> Self {
            Self {
                temperature: Some(1.0),
                max_output_tokens: Some(4096),
                stop_sequences: None,
                response_mime_type: None,
                response_schema: None,
                candidate_count: None,
                top_p: None,
                top_k: None,
                presence_penalty: None,
                frequency_penalty: None,
                response_logprobs: None,
                logprobs: None,
                thinking_config: None,
            }
        }
    }

    #[derive(Debug, Deserialize, Serialize)]
    #[serde(rename_all = "camelCase")]
    pub struct ThinkingConfig {
        pub thinking_budget: u32,
        pub include_thoughts: Option<bool>,
    }
    /// The Schema object allows the definition of input and output data types. These types can be objects, but also
    /// primitives and arrays. Represents a select subset of an OpenAPI 3.0 schema object.
    /// From [Gemini API Reference](https://ai.google.dev/api/caching#Schema)
    #[derive(Debug, Deserialize, Serialize, Clone)]
    pub struct Schema {
        pub r#type: String,
        #[serde(skip_serializing_if = "Option::is_none")]
        pub format: Option<String>,
        #[serde(skip_serializing_if = "Option::is_none")]
        pub description: Option<String>,
        #[serde(skip_serializing_if = "Option::is_none")]
        pub nullable: Option<bool>,
        #[serde(skip_serializing_if = "Option::is_none")]
        pub r#enum: Option<Vec<String>>,
        #[serde(skip_serializing_if = "Option::is_none")]
        pub max_items: Option<i32>,
        #[serde(skip_serializing_if = "Option::is_none")]
        pub min_items: Option<i32>,
        #[serde(skip_serializing_if = "Option::is_none")]
        pub properties: Option<HashMap<String, Schema>>,
        #[serde(skip_serializing_if = "Option::is_none")]
        pub required: Option<Vec<String>>,
        #[serde(skip_serializing_if = "Option::is_none")]
        pub items: Option<Box<Schema>>,
    }

    /// Flattens a JSON schema by resolving all `$ref` references inline.
    /// It takes a JSON schema that may contain `$ref` references to definitions
    /// in `$defs` or `definitions` sections and returns a new schema with all references
    /// resolved and inlined. This is necessary for APIs like Gemini that don't support
    /// schema references.
    pub fn flatten_schema(mut schema: Value) -> Result<Value, CompletionError> {
        // extracting $defs if they exist
        let defs = if let Some(obj) = schema.as_object() {
            obj.get("$defs").or_else(|| obj.get("definitions")).cloned()
        } else {
            None
        };

        let Some(defs_value) = defs else {
            return Ok(schema);
        };

        let Some(defs_obj) = defs_value.as_object() else {
            return Err(CompletionError::ResponseError(
                "$defs must be an object".into(),
            ));
        };

        resolve_refs(&mut schema, defs_obj)?;

        // removing $defs from the final schema because we have inlined everything
        if let Some(obj) = schema.as_object_mut() {
            obj.remove("$defs");
            obj.remove("definitions");
        }

        Ok(schema)
    }

    /// Recursively resolves all `$ref` references in a JSON value by
    /// replacing them with their definitions.
    fn resolve_refs(
        value: &mut Value,
        defs: &serde_json::Map<String, Value>,
    ) -> Result<(), CompletionError> {
        match value {
            Value::Object(obj) => {
                if let Some(ref_value) = obj.get("$ref")
                    && let Some(ref_str) = ref_value.as_str()
                {
                    // "#/$defs/Person" -> "Person"
                    let def_name = parse_ref_path(ref_str)?;

                    let def = defs.get(&def_name).ok_or_else(|| {
                        CompletionError::ResponseError(format!("Reference not found: {}", ref_str))
                    })?;

                    let mut resolved = def.clone();
                    resolve_refs(&mut resolved, defs)?;
                    *value = resolved;
                    return Ok(());
                }

                for (_, v) in obj.iter_mut() {
                    resolve_refs(v, defs)?;
                }
            }
            Value::Array(arr) => {
                for item in arr.iter_mut() {
                    resolve_refs(item, defs)?;
                }
            }
            _ => {}
        }

        Ok(())
    }

    /// Parses a JSON Schema `$ref` path to extract the definition name.
    ///
    /// JSON Schema references use URI fragment syntax to point to definitions within
    /// the same document. This function extracts the definition name from common
    /// reference patterns used in JSON Schema.
    fn parse_ref_path(ref_str: &str) -> Result<String, CompletionError> {
        if let Some(fragment) = ref_str.strip_prefix('#') {
            if let Some(name) = fragment.strip_prefix("/$defs/") {
                Ok(name.to_string())
            } else if let Some(name) = fragment.strip_prefix("/definitions/") {
                Ok(name.to_string())
            } else {
                Err(CompletionError::ResponseError(format!(
                    "Unsupported reference format: {}",
                    ref_str
                )))
            }
        } else {
            Err(CompletionError::ResponseError(format!(
                "Only fragment references (#/...) are supported: {}",
                ref_str
            )))
        }
    }

    impl TryFrom<Value> for Schema {
        type Error = CompletionError;

        fn try_from(value: Value) -> Result<Self, Self::Error> {
            let flattened_val = flatten_schema(value)?;
            if let Some(obj) = flattened_val.as_object() {
                Ok(Schema {
                    r#type: obj
                        .get("type")
                        .and_then(|v| {
                            if v.is_string() {
                                v.as_str().map(String::from)
                            } else if v.is_array() {
                                v.as_array()
                                    .and_then(|arr| arr.first())
                                    .and_then(|v| v.as_str().map(String::from))
                            } else {
                                None
                            }
                        })
                        .unwrap_or_default(),
                    format: obj.get("format").and_then(|v| v.as_str()).map(String::from),
                    description: obj
                        .get("description")
                        .and_then(|v| v.as_str())
                        .map(String::from),
                    nullable: obj.get("nullable").and_then(|v| v.as_bool()),
                    r#enum: obj.get("enum").and_then(|v| v.as_array()).map(|arr| {
                        arr.iter()
                            .filter_map(|v| v.as_str().map(String::from))
                            .collect()
                    }),
                    max_items: obj
                        .get("maxItems")
                        .and_then(|v| v.as_i64())
                        .map(|v| v as i32),
                    min_items: obj
                        .get("minItems")
                        .and_then(|v| v.as_i64())
                        .map(|v| v as i32),
                    properties: obj
                        .get("properties")
                        .and_then(|v| v.as_object())
                        .map(|map| {
                            map.iter()
                                .filter_map(|(k, v)| {
                                    v.clone().try_into().ok().map(|schema| (k.clone(), schema))
                                })
                                .collect()
                        }),
                    required: obj.get("required").and_then(|v| v.as_array()).map(|arr| {
                        arr.iter()
                            .filter_map(|v| v.as_str().map(String::from))
                            .collect()
                    }),
                    items: obj
                        .get("items")
                        .map(|v| Box::new(v.clone().try_into().unwrap())),
                })
            } else {
                Err(CompletionError::ResponseError(
                    "Expected a JSON object for Schema".into(),
                ))
            }
        }
    }

    #[derive(Debug, Serialize)]
    #[serde(rename_all = "camelCase")]
    pub struct GenerateContentRequest {
        pub contents: Vec<Content>,
        #[serde(skip_serializing_if = "Option::is_none")]
        pub tools: Option<Tool>,
        pub tool_config: Option<ToolConfig>,
        /// Optional. Configuration options for model generation and outputs.
        pub generation_config: Option<GenerationConfig>,
        /// Optional. A list of unique SafetySetting instances for blocking unsafe content. This will be enforced on the
        /// [GenerateContentRequest.contents] and [GenerateContentResponse.candidates]. There should not be more than one
        /// setting for each SafetyCategory type. The API will block any contents and responses that fail to meet the
        /// thresholds set by these settings. This list overrides the default settings for each SafetyCategory specified
        /// in the safetySettings. If there is no SafetySetting for a given SafetyCategory provided in the list, the API
        /// will use the default safety setting for that category. Harm categories:
        ///     - HARM_CATEGORY_HATE_SPEECH,
        ///     - HARM_CATEGORY_SEXUALLY_EXPLICIT
        ///     - HARM_CATEGORY_DANGEROUS_CONTENT
        ///     - HARM_CATEGORY_HARASSMENT
        /// are supported.
        /// Refer to the guide for detailed information on available safety settings. Also refer to the Safety guidance
        /// to learn how to incorporate safety considerations in your AI applications.
        pub safety_settings: Option<Vec<SafetySetting>>,
        /// Optional. Developer set system instruction(s). Currently, text only.
        /// From [Gemini API Reference](https://ai.google.dev/gemini-api/docs/system-instructions?lang=rest)
        pub system_instruction: Option<Content>,
        // cachedContent: Optional<String>
        /// Additional parameters.
        #[serde(flatten, skip_serializing_if = "Option::is_none")]
        pub additional_params: Option<serde_json::Value>,
    }

    #[derive(Debug, Serialize)]
    #[serde(rename_all = "camelCase")]
    pub struct Tool {
        pub function_declarations: Vec<FunctionDeclaration>,
        pub code_execution: Option<CodeExecution>,
    }

    #[derive(Debug, Serialize, Clone)]
    #[serde(rename_all = "camelCase")]
    pub struct FunctionDeclaration {
        pub name: String,
        pub description: String,
        #[serde(skip_serializing_if = "Option::is_none")]
        pub parameters: Option<Schema>,
    }

    #[derive(Debug, Serialize, Deserialize)]
    #[serde(rename_all = "camelCase")]
    pub struct ToolConfig {
        pub function_calling_config: Option<FunctionCallingMode>,
    }

    #[derive(Debug, Serialize, Deserialize, Default)]
    #[serde(tag = "mode", rename_all = "UPPERCASE")]
    pub enum FunctionCallingMode {
        #[default]
        Auto,
        None,
        Any {
            #[serde(skip_serializing_if = "Option::is_none")]
            allowed_function_names: Option<Vec<String>>,
        },
    }

    impl TryFrom<message::ToolChoice> for FunctionCallingMode {
        type Error = CompletionError;
        fn try_from(value: message::ToolChoice) -> Result<Self, Self::Error> {
            let res = match value {
                message::ToolChoice::Auto => Self::Auto,
                message::ToolChoice::None => Self::None,
                message::ToolChoice::Required => Self::Any {
                    allowed_function_names: None,
                },
                message::ToolChoice::Specific { function_names } => Self::Any {
                    allowed_function_names: Some(function_names),
                },
            };

            Ok(res)
        }
    }

    #[derive(Debug, Serialize)]
    pub struct CodeExecution {}

    #[derive(Debug, Serialize)]
    #[serde(rename_all = "camelCase")]
    pub struct SafetySetting {
        pub category: HarmCategory,
        pub threshold: HarmBlockThreshold,
    }

    #[derive(Debug, Serialize)]
    #[serde(rename_all = "SCREAMING_SNAKE_CASE")]
    pub enum HarmBlockThreshold {
        HarmBlockThresholdUnspecified,
        BlockLowAndAbove,
        BlockMediumAndAbove,
        BlockOnlyHigh,
        BlockNone,
        Off,
    }
}

#[cfg(test)]
mod tests {
    use crate::{message, providers::gemini::completion::gemini_api_types::flatten_schema};

    use super::*;
    use serde_json::json;

    #[test]
    fn test_deserialize_message_user() {
        let raw_message = r#"{
            "parts": [
                {"text": "Hello, world!"},
                {"inlineData": {"mimeType": "image/png", "data": "base64encodeddata"}},
                {"functionCall": {"name": "test_function", "args": {"arg1": "value1"}}},
                {"functionResponse": {"name": "test_function", "response": {"result": "success"}}},
                {"fileData": {"mimeType": "application/pdf", "fileUri": "http://example.com/file.pdf"}},
                {"executableCode": {"code": "print('Hello, world!')", "language": "PYTHON"}},
                {"codeExecutionResult": {"output": "Hello, world!", "outcome": "OUTCOME_OK"}}
            ],
            "role": "user"
        }"#;

        let content: Content = {
            let jd = &mut serde_json::Deserializer::from_str(raw_message);
            serde_path_to_error::deserialize(jd).unwrap_or_else(|err| {
                panic!("Deserialization error at {}: {}", err.path(), err);
            })
        };
        assert_eq!(content.role, Some(Role::User));
        assert_eq!(content.parts.len(), 7);

        let parts: Vec<Part> = content.parts.into_iter().collect();

        if let Part {
            part: PartKind::Text(text),
            ..
        } = &parts[0]
        {
            assert_eq!(text, "Hello, world!");
        } else {
            panic!("Expected text part");
        }

        if let Part {
            part: PartKind::InlineData(inline_data),
            ..
        } = &parts[1]
        {
            assert_eq!(inline_data.mime_type, "image/png");
            assert_eq!(inline_data.data, "base64encodeddata");
        } else {
            panic!("Expected inline data part");
        }

        if let Part {
            part: PartKind::FunctionCall(function_call),
            ..
        } = &parts[2]
        {
            assert_eq!(function_call.name, "test_function");
            assert_eq!(
                function_call.args.as_object().unwrap().get("arg1").unwrap(),
                "value1"
            );
        } else {
            panic!("Expected function call part");
        }

        if let Part {
            part: PartKind::FunctionResponse(function_response),
            ..
        } = &parts[3]
        {
            assert_eq!(function_response.name, "test_function");
            assert_eq!(
                function_response
                    .response
                    .as_ref()
                    .unwrap()
                    .get("result")
                    .unwrap(),
                "success"
            );
        } else {
            panic!("Expected function response part");
        }

        if let Part {
            part: PartKind::FileData(file_data),
            ..
        } = &parts[4]
        {
            assert_eq!(file_data.mime_type.as_ref().unwrap(), "application/pdf");
            assert_eq!(file_data.file_uri, "http://example.com/file.pdf");
        } else {
            panic!("Expected file data part");
        }

        if let Part {
            part: PartKind::ExecutableCode(executable_code),
            ..
        } = &parts[5]
        {
            assert_eq!(executable_code.code, "print('Hello, world!')");
        } else {
            panic!("Expected executable code part");
        }

        if let Part {
            part: PartKind::CodeExecutionResult(code_execution_result),
            ..
        } = &parts[6]
        {
            assert_eq!(
                code_execution_result.clone().output.unwrap(),
                "Hello, world!"
            );
        } else {
            panic!("Expected code execution result part");
        }
    }

    #[test]
    fn test_deserialize_message_model() {
        let json_data = json!({
            "parts": [{"text": "Hello, user!"}],
            "role": "model"
        });

        let content: Content = serde_json::from_value(json_data).unwrap();
        assert_eq!(content.role, Some(Role::Model));
        assert_eq!(content.parts.len(), 1);
        if let Some(Part {
            part: PartKind::Text(text),
            ..
        }) = content.parts.first()
        {
            assert_eq!(text, "Hello, user!");
        } else {
            panic!("Expected text part");
        }
    }

    #[test]
    fn test_message_conversion_user() {
        let msg = message::Message::user("Hello, world!");
        let content: Content = msg.try_into().unwrap();
        assert_eq!(content.role, Some(Role::User));
        assert_eq!(content.parts.len(), 1);
        if let Some(Part {
            part: PartKind::Text(text),
            ..
        }) = &content.parts.first()
        {
            assert_eq!(text, "Hello, world!");
        } else {
            panic!("Expected text part");
        }
    }

    #[test]
    fn test_message_conversion_model() {
        let msg = message::Message::assistant("Hello, user!");

        let content: Content = msg.try_into().unwrap();
        assert_eq!(content.role, Some(Role::Model));
        assert_eq!(content.parts.len(), 1);
        if let Some(Part {
            part: PartKind::Text(text),
            ..
        }) = &content.parts.first()
        {
            assert_eq!(text, "Hello, user!");
        } else {
            panic!("Expected text part");
        }
    }

    #[test]
    fn test_message_conversion_tool_call() {
        let tool_call = message::ToolCall {
            id: "test_tool".to_string(),
            call_id: None,
            function: message::ToolFunction {
                name: "test_function".to_string(),
                arguments: json!({"arg1": "value1"}),
            },
        };

        let msg = message::Message::Assistant {
            id: None,
            content: OneOrMany::one(message::AssistantContent::ToolCall(tool_call)),
        };

        let content: Content = msg.try_into().unwrap();
        assert_eq!(content.role, Some(Role::Model));
        assert_eq!(content.parts.len(), 1);
        if let Some(Part {
            part: PartKind::FunctionCall(function_call),
            ..
        }) = content.parts.first()
        {
            assert_eq!(function_call.name, "test_function");
            assert_eq!(
                function_call.args.as_object().unwrap().get("arg1").unwrap(),
                "value1"
            );
        } else {
            panic!("Expected function call part");
        }
    }

    #[test]
    fn test_vec_schema_conversion() {
        let schema_with_ref = json!({
            "type": "array",
            "items": {
                "$ref": "#/$defs/Person"
            },
            "$defs": {
                "Person": {
                    "type": "object",
                    "properties": {
                        "first_name": {
                            "type": ["string", "null"],
                            "description": "The person's first name, if provided (null otherwise)"
                        },
                        "last_name": {
                            "type": ["string", "null"],
                            "description": "The person's last name, if provided (null otherwise)"
                        },
                        "job": {
                            "type": ["string", "null"],
                            "description": "The person's job, if provided (null otherwise)"
                        }
                    },
                    "required": []
                }
            }
        });

        let result: Result<Schema, _> = schema_with_ref.try_into();

        match result {
            Ok(schema) => {
                assert_eq!(schema.r#type, "array");

                if let Some(items) = schema.items {
                    println!("item types: {}", items.r#type);

                    assert_ne!(items.r#type, "", "Items type should not be empty string!");
                    assert_eq!(items.r#type, "object", "Items should be object type");
                } else {
                    panic!("Schema should have items field for array type");
                }
            }
            Err(e) => println!("Schema conversion failed: {:?}", e),
        }
    }

    #[test]
    fn test_object_schema() {
        let simple_schema = json!({
            "type": "object",
            "properties": {
                "name": {
                    "type": "string"
                }
            }
        });

        let schema: Schema = simple_schema.try_into().unwrap();
        assert_eq!(schema.r#type, "object");
        assert!(schema.properties.is_some());
    }

    #[test]
    fn test_array_with_inline_items() {
        let inline_schema = json!({
            "type": "array",
            "items": {
                "type": "object",
                "properties": {
                    "name": {
                        "type": "string"
                    }
                }
            }
        });

        let schema: Schema = inline_schema.try_into().unwrap();
        assert_eq!(schema.r#type, "array");

        if let Some(items) = schema.items {
            assert_eq!(items.r#type, "object");
            assert!(items.properties.is_some());
        } else {
            panic!("Schema should have items field");
        }
    }
    #[test]
    fn test_flattened_schema() {
        let ref_schema = json!({
            "type": "array",
            "items": {
                "$ref": "#/$defs/Person"
            },
            "$defs": {
                "Person": {
                    "type": "object",
                    "properties": {
                        "name": { "type": "string" }
                    }
                }
            }
        });

        let flattened = flatten_schema(ref_schema).unwrap();
        let schema: Schema = flattened.try_into().unwrap();

        assert_eq!(schema.r#type, "array");

        if let Some(items) = schema.items {
            println!("Flattened items type: '{}'", items.r#type);

            assert_eq!(items.r#type, "object");
            assert!(items.properties.is_some());
        }
    }
}<|MERGE_RESOLUTION|>--- conflicted
+++ resolved
@@ -116,7 +116,6 @@
         let response = self.client.send::<_, Vec<u8>>(request).await?;
 
         if response.status().is_success() {
-<<<<<<< HEAD
             let response_body = response
                 .into_body()
                 .await
@@ -133,22 +132,11 @@
                     "Gemini completion token usage: n/a",
                 ),
             }
-=======
-            let response = response.json::<GenerateContentResponse>().await?;
->>>>>>> e6f84c68
 
             let span = tracing::Span::current();
             span.record_model_output(&response.candidates);
             span.record_response_metadata(&response);
             span.record_token_usage(&response.usage_metadata);
-<<<<<<< HEAD
-=======
-
-            tracing::debug!(
-                "Received response from Gemini API: {}",
-                serde_json::to_string_pretty(&request)?
-            );
->>>>>>> e6f84c68
 
             tracing::debug!(
                 "Received response from Gemini API: {}",
@@ -818,6 +806,11 @@
                                     "Raw files not supported, encode as base64 first".into(),
                                 ));
                             }
+                            DocumentSourceKind::Raw(_) => {
+                                return Err(message::MessageError::ConversionError(
+                                    "Raw files not supported, encode as base64 first".into(),
+                                ));
+                            }
                             _ => {
                                 return Err(message::MessageError::ConversionError(
                                     "Document has no body".to_string(),
